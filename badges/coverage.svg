--- conflicted
+++ resolved
@@ -17,12 +17,7 @@
         <text x="32.5" y="14">coverage</text>
     </g>
     <g fill="#fff" text-anchor="middle" font-family="DejaVu Sans,Verdana,Geneva,sans-serif" font-size="11">
-<<<<<<< HEAD
-        <text x="92.5" y="15" fill="#010101" fill-opacity=".3">95.17%</text>
-        <text x="91.5" y="14">95.17%</text>
-=======
         <text x="92.5" y="15" fill="#010101" fill-opacity=".3">95.15%</text>
         <text x="91.5" y="14">95.15%</text>
->>>>>>> 678c62d3
     </g>
 </svg>